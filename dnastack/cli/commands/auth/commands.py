--- conflicted
+++ resolved
@@ -171,11 +171,6 @@
                                                   subject_token, audience, scope)
 
             click.echo("\nToken exchange successful!")
-<<<<<<< HEAD
-            click.echo(f"Access token: {session_info.access_token[:50]}...")
-            click.echo(f"Token type: {session_info.token_type}")
-=======
->>>>>>> 307cc6bb
             click.echo(f"Expires in: {int(session_info.valid_until - session_info.issued_at)} seconds")
             click.echo(f"Session saved with ID: {session_info.config_hash[:8]}...")
 
